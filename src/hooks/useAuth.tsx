--- conflicted
+++ resolved
@@ -198,54 +198,14 @@
     // Listen for auth changes - CRITICAL: No async in callback
     const { data: { subscription } } = supabase.auth.onAuthStateChange(
       (event, session) => {
-<<<<<<< HEAD
-=======
         if (!mounted) return;
 
->>>>>>> 612c6107
         console.log('🔄 Auth state changed:', event, session?.user?.email);
         
         // Only synchronous state updates in callback
         setUser(session?.user ?? null);
         setSession(session);
         
-<<<<<<< HEAD
-        setTimeout(async () => {
-          if (event === 'SIGNED_IN' && session?.user) {
-            // Debounce profile updates on sign in
-            debouncedFetch(async () => {
-              try {
-                await withRetry(async () => {
-                  const { error } = await supabase
-                    .from('users')
-                    .update({ last_sign_in: new Date().toISOString() })
-                    .eq('supabase_auth_id', session.user.id);
-
-                  if (error) {
-                    console.warn('Failed to update last sign in:', error);
-                  }
-                });
-              } catch (error) {
-                console.warn('Sign in profile update failed:', error);
-              }
-            }, 300);
-          }
-          
-          if (event === 'SIGNED_OUT') {
-            // Clear all user state
-            setUser(null);
-            setUserProfile(null);
-            setIsVerified(false);
-            
-            // Only redirect if not already on auth page
-            if (!location.pathname.startsWith('/auth')) {
-              navigate('/auth');
-            }
-          }
-          
-          setLoading(false);
-        }, 0);
-=======
         if (event === 'SIGNED_IN' && session?.user) {
         // Defer any async operations outside the callback
           setTimeout(() => {
@@ -271,7 +231,6 @@
         if (mounted) {
           setLoading(false);
         }
->>>>>>> 612c6107
       }
     );
 
